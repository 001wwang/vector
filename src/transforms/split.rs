--- conflicted
+++ resolved
@@ -1,12 +1,7 @@
 use crate::{
     config::{DataType, TransformConfig, TransformDescription},
-<<<<<<< HEAD
     event::{Event, LookupBuf, Value},
-    internal_events::{SplitConvertFailed, SplitEventProcessed, SplitFieldMissing},
-=======
-    event::{Event, Value},
     internal_events::{SplitConvertFailed, SplitFieldMissing},
->>>>>>> 507caed1
     transforms::{FunctionTransform, Transform},
     types::{parse_check_conversion_map, Conversion},
 };
