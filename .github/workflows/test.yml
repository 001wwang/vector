name: Test Suite

on:
  pull_request: {}
  push:
    branches:
      - master

env:
  AUTOINSTALL: true
  AWS_ACCESS_KEY_ID: "dummy"
  AWS_SECRET_ACCESS_KEY: "dummy"
  CONTAINER_TOOL: "docker"
  RUST_BACKTRACE: full
  RUST_TEST_THREADS: 1
  TEST_LOG: vector=debug
  VERBOSE: true
  CI: true
  PROFILE: debug
  RUSTFLAGS: "-D warnings"

jobs:
  cancel-previous:
    name: Cancel redundant jobs
    runs-on: ubuntu-20.04
    timeout-minutes: 3
    if: github.ref != 'refs/heads/master'
    steps:
      - uses: styfle/cancel-workflow-action@0.9.0
        with:
          access_token: ${{ secrets.GITHUB_TOKEN }}
          all_but_latest: true # can cancel workflows scheduled later

  changes:
      runs-on: ubuntu-20.04
      # Set job outputs to values from filter step
      outputs:
        source: ${{ steps.filter.outputs.source }}
        docs: ${{ steps.filter.outputs.docs }}
        dependencies: ${{ steps.filter.outputs.dependencies }}
        internal_events: ${{ steps.filter.outputs.internal_events }}
        helm: ${{ steps.filter.outputs.helm }}
      steps:
      - uses: actions/checkout@v2.3.4
      - uses: dorny/paths-filter@v2
        id: filter
        with:
          filters: |
            source:
              - ".github/workflows/test.yml"
              - ".cargo/**"
              - "benches/**"
              - "lib/**"
              - "proto/**"
              - "scripts/**"
              - "skaffold/**"
              - "src/**"
              - "tests/**"
              - "build.rs"
              - "Cargo.lock"
              - "Cargo.toml"
              - "Makefile"
              - "rust-toolchain"
            deny:
              - 'deny.toml'
            docs:
              - 'docs/**'
            dependencies:
              - 'Cargo.toml'
              - 'Cargo.lock'
              - 'rust-toolchain'
              - '.github/workflows/pr.yml'
              - 'Makefile'
              - 'scripts/cross/**'
            internal_events:
              - 'src/internal_events/**'
            helm:
              - 'distribution/helm/**'
            docker:
              - 'distribution/docker/**'

  # Remove this once https://github.com/timberio/vector/issues/3771 is closed.
  # Then, modify the `cross-linux` job to run `test` instead of `build`.
  test-linux:
    name: Unit - x86_64-unknown-linux-gnu
    runs-on: [self-hosted, linux, x64, general]
    needs: changes
    if: ${{ needs.changes.outputs.source == 'true' }}
    steps:
      - uses: actions/checkout@v2.3.4
      - uses: actions/cache@v2.1.6
        name: Cache Cargo registry + index
        with:
          path: |
            ~/.cargo/registry
            ~/.cargo/git
          key: ${{ runner.os }}-cargo-${{ hashFiles('**/Cargo.lock') }}
          restore-keys: |
            ${{ runner.os }}-cargo-
      - run: sudo bash scripts/environment/bootstrap-ubuntu-20.04.sh
      - run: echo "$HOME/.cargo/bin" >> $GITHUB_PATH
      - run: bash scripts/environment/prepare.sh
      - run: echo "::add-matcher::.github/matchers/rust.json"
      - run: make slim-builds
      - run: make test
        env:
          CARGO_BUILD_JOBS: 6

  test-misc:
    name: Miscellaneous - Linux
    runs-on: ubuntu-20.04
    needs: changes
    if: ${{ needs.changes.outputs.source == 'true' }}
    steps:
      - uses: actions/checkout@v2.3.4
      - run: make ci-sweep
      - uses: actions/cache@v2.1.6
        name: Cache Cargo registry + index
        with:
          path: |
            ~/.cargo/registry
            ~/.cargo/git
          key: ${{ runner.os }}-cargo-${{ hashFiles('**/Cargo.lock') }}
          restore-keys: |
            ${{ runner.os }}-cargo-
      - run: sudo bash scripts/environment/bootstrap-ubuntu-20.04.sh
      - run: bash scripts/environment/prepare.sh
      - run: echo "::add-matcher::.github/matchers/rust.json"
      - run: make slim-builds
      - run: make test-shutdown
      - run: make test-cli
      - run: make test-behavior
      - run: make check-examples

  cross-linux:
    name: Cross - ${{ matrix.target }}
    runs-on: ubuntu-20.04
    needs: changes
    strategy:
      matrix:
        target:
          - x86_64-unknown-linux-gnu
          - x86_64-unknown-linux-musl
          - aarch64-unknown-linux-gnu
          - aarch64-unknown-linux-musl
          - armv7-unknown-linux-gnueabihf
          - armv7-unknown-linux-musleabihf

    # We run cross checks when dependencies change to ensure they still build.
    # This helps us avoid adopting dependencies that aren't compatible with other architectures.
    if: ${{ needs.changes.outputs.dependencies == 'true' }}
    steps:
      - uses: actions/checkout@v2.3.4
      - run: make ci-sweep
      - uses: actions/cache@v2.1.6
        name: Cache Cargo registry + index
        with:
          path: |
            ~/.cargo/registry
            ~/.cargo/git
          key: ${{ runner.os }}-cargo-${{ hashFiles('**/Cargo.lock') }}
          restore-keys: |
            ${{ runner.os }}-cargo-
      - run: echo "::add-matcher::.github/matchers/rust.json"
      - run: make slim-builds
      # Why is this build, not check? Because we need to make sure the linking phase works.
      # aarch64 and musl in particular are notoriously hard to link.
      # While it may be tempting to slot a `check` in here for quickness, please don't.
      - run: make cross-build-${{ matrix.target }}
      - uses: actions/upload-artifact@v2
        with:
          name: "vector-debug-${{ matrix.target }}"
          path: "./target/${{ matrix.target }}/debug/vector"

  test-mac:
    name: Unit - Mac
    # Full CI suites for this platform were only recently introduced.
    # Some failures are permitted until we can properly correct them.
    continue-on-error: true
    runs-on: macos-latest
    needs: changes
    if: ${{ needs.changes.outputs.source == 'true' }}
    steps:
      - uses: actions/checkout@v2.3.4
      - uses: actions/cache@v2.1.6
        name: Cache Cargo registry + index
        with:
          path: |
            ~/.cargo/registry
            ~/.cargo/git
          key: ${{ runner.os }}-cargo-${{ hashFiles('**/Cargo.lock') }}
          restore-keys: |
            ${{ runner.os }}-cargo-
      - run: bash scripts/environment/bootstrap-macos-10.sh
      - run: bash scripts/environment/prepare.sh
      - run: echo "::add-matcher::.github/matchers/rust.json"
      - run: make slim-builds
      - run: make test
      - run: make test-behavior

  test-windows:
    name: Unit - Windows
    # Full CI suites for this platform were only recently introduced.
    # Some failures are permitted until we can properly correct them.
    continue-on-error: true
    runs-on: [self-hosted, windows, x64, general]
    needs: changes
    if: ${{ needs.changes.outputs.source == 'true' }}
    steps:
      - uses: actions/checkout@v2.3.4
      - run: choco install llvm
      - run: make test

  test-vrl:
    name: VRL - Linux
    continue-on-error: true
    runs-on: ubuntu-20.04
    needs: changes
    if: ${{ needs.changes.outputs.source == 'true' }}
    steps:
      - uses: actions/checkout@v2.3.4
      - run: |
          TEMP=$(mktemp -d)
          CUE_VERSION=0.4.0-beta.1
          curl \
<<<<<<< HEAD
              -L "https://github.com/cuelang/cue/releases/download/v${CUE_VERSION}/cue_v${CUE_VERSION}_linux_amd64.tar.gz" \
              -o "${TEMP}/cue_v${CUE_VERSION}_linux_amd64.tar.gz"
          tar \
              -xvf "${TEMP}/cue_v${CUE_VERSION}_linux_amd64.tar.gz" \
=======
              -L https://github.com/cuelang/cue/releases/download/v0.4.0/cue_v0.4.0_linux_amd64.tar.gz \
              -o "${TEMP}/cue_v0.4.0_linux_amd64.tar.gz"
          tar \
              -xvf "${TEMP}/cue_v0.4.0_linux_amd64.tar.gz" \
>>>>>>> ba609035
              -C "${TEMP}"
          sudo cp "${TEMP}/cue" /usr/bin/cue
      - run: make test-vrl

  check-component-features:
    name: Component Features - Linux
    runs-on: [self-hosted, linux, x64, general]
    needs: changes
    if: ${{ needs.changes.outputs.source == 'true' }}
    steps:
      - uses: actions/checkout@v2.3.4
      - run: sudo bash scripts/environment/bootstrap-ubuntu-20.04.sh
      - run: echo "$HOME/.cargo/bin" >> $GITHUB_PATH
      - run: bash scripts/environment/prepare.sh
      - run: echo "::add-matcher::.github/matchers/rust.json"
      - run: cargo install cargo-hack
      - run: make check-component-features
        env:
          RUSTFLAGS: "-D warnings"

  checks:
    name: Checks
    runs-on: ubuntu-20.04
    container: timberio/ci_image
    needs: changes
    steps:
      - uses: actions/checkout@v2.3.4
        with:
          # check-version needs tags
          fetch-depth: 0 # fetch everything
      - uses: actions/cache@v2.1.6
        name: Cache Cargo registry + index
        with:
          path: |
            ~/.cargo/registry
            ~/.cargo/git
          key: ${{ runner.os }}-cargo-${{ hashFiles('**/Cargo.lock') }}
          restore-keys: |
            ${{ runner.os }}-cargo-
      - name: Enable Rust matcher
        run: echo "::add-matcher::.github/matchers/rust.json"
      - name: Make slim-builds
        run: make slim-builds
      - name: Check Cue docs
        if: needs.changes.outputs.docs == 'true' || needs.changes.outputs.source == 'true'
        run: make check-docs
      - name: Check code format || needs.changes.outputs.source == 'true'
        if: needs.changes.outputs.source == 'true'
        run: make check-fmt
      - name: Check clippy
        if: needs.changes.outputs.source == 'true'
        run: make check-clippy
      - name: Check version
        run: make check-version
      - name: Check scripts
        run: make check-scripts
      - name: Check helm dependencies
        if: needs.changes.outputs.helm == 'true'
        run: make check-helm-dependencies
      - name: Check helm lint
        if: needs.changes.outputs.helm == 'true'
        run: make check-helm-lint
      - name: Check that Helm template snapshots don't diverge from Helm
        if: needs.changes.outputs.helm == 'true'
        run: make check-helm-snapshots
      - name: Check that generated Kubernetes YAMLs don't diverge from Helm
        if: needs.changes.outputs.helm == 'true'
        run: make check-kubernetes-yaml
      - name: Check events
        if: needs.changes.outputs.source == 'true'
        run: make check-events
      - name: Check cargo deny advisories
        if: needs.changes.outputs.dependencies == 'true' || needs.changes.outputs.deny == 'true'
        uses: EmbarkStudios/cargo-deny-action@v1.2.6
        with:
          command: check advisories
      - name: Check cargo deny licenses
        if: needs.changes.outputs.dependencies == 'true' || needs.changes.outputs.deny == 'true'
        uses: EmbarkStudios/cargo-deny-action@v1.2.6
        with:
          command: check licenses

  master-failure:
    name: master-failure
    if: failure() && github.ref == 'refs/heads/master'
    needs:
      - cancel-previous
      - changes
      - cross-linux
      - test-misc
      - test-linux
      - test-mac
      - test-windows
      - test-vrl
      - check-component-features
      - checks
    runs-on: ubuntu-20.04
    steps:
    - name: Discord notification
      env:
        DISCORD_WEBHOOK: ${{ secrets.DISCORD_WEBHOOK }}
      uses: Ilshidur/action-discord@0.3.0
      with:
        args: "Master tests failed: <https://github.com/${{github.repository}}/actions/runs/${{github.run_id}}>"<|MERGE_RESOLUTION|>--- conflicted
+++ resolved
@@ -223,17 +223,10 @@
           TEMP=$(mktemp -d)
           CUE_VERSION=0.4.0-beta.1
           curl \
-<<<<<<< HEAD
               -L "https://github.com/cuelang/cue/releases/download/v${CUE_VERSION}/cue_v${CUE_VERSION}_linux_amd64.tar.gz" \
               -o "${TEMP}/cue_v${CUE_VERSION}_linux_amd64.tar.gz"
           tar \
               -xvf "${TEMP}/cue_v${CUE_VERSION}_linux_amd64.tar.gz" \
-=======
-              -L https://github.com/cuelang/cue/releases/download/v0.4.0/cue_v0.4.0_linux_amd64.tar.gz \
-              -o "${TEMP}/cue_v0.4.0_linux_amd64.tar.gz"
-          tar \
-              -xvf "${TEMP}/cue_v0.4.0_linux_amd64.tar.gz" \
->>>>>>> ba609035
               -C "${TEMP}"
           sudo cp "${TEMP}/cue" /usr/bin/cue
       - run: make test-vrl
